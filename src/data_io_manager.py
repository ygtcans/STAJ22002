import pandas as pd
from abc import ABC, abstractmethod
from src.db_connections import PostgreSQLDB, MinioClient, AWSClient, MySQLDB
import json
import os
import datetime
from sqlalchemy import text
from botocore.exceptions import NoCredentialsError

class BaseDataHandler(ABC):

    @abstractmethod
    def read(self) -> pd.DataFrame:
        """Abstract method to read data from a source."""
        pass

    @abstractmethod
    def write(self, data: pd.DataFrame) -> None:
        """Abstract method to write data to a destination."""
        pass

class LocalDataHandler(BaseDataHandler):
    """Handles reading and writing local data files."""

    def read(self, file_path: str, extension: str = None) -> pd.DataFrame:
        """
        Reads data from a local file.

        Args:
            file_path (str): The path of the file to read.
            extension (str): The file extension (if not in the file name).

        Returns:
            pd.DataFrame: The DataFrame containing the read data.
        """
        readers = {
            'json': lambda path: pd.DataFrame(json.load(open(path, 'r'))),
            'csv': pd.read_csv,
            'parquet': pd.read_parquet
        }

        file_extension = extension or file_path.split('.')[-1]

        reader_func = readers.get(file_extension)
        if reader_func:
            try:
                return reader_func(file_path)
            except Exception as e:
                raise IOError(f"Error reading file at {file_path}: {e}")
        else:
            raise ValueError(f"Unsupported file extension: {file_extension}")

    def _generate_file_name(self, base_name: str, extension: str, output_dir: str) -> str:
        """
        Generates a file name with a timestamp.

        Args:
            base_name (str): The base name of the file.
            extension (str): The file extension.
            output_dir (str): The directory where the file will be saved.

        Returns:
            str: The generated file name.
        """
        date_str = datetime.datetime.now().strftime("%d-%m-%Y_%H-%M-%S")
        return os.path.join(output_dir, f"{base_name}_{date_str}.{extension}")

    def write(self, df: pd.DataFrame, base_name: str, output_dir: str, extension: str) -> None:
        """
        Writes data to a local file.

        Args:
            df (pd.DataFrame): The DataFrame to write.
            base_name (str): The base name of the file.
            output_dir (str): The directory where the file will be saved.
            extension (str): The file extension.

        Returns:
            None
        """
        os.makedirs(output_dir, exist_ok=True)
        file_path = self._generate_file_name(base_name, extension, output_dir)

        writers = {
            'json': lambda path: df.to_json(path),
            'csv': lambda path: df.to_csv(path, index=False),
            'parquet': lambda path: df.to_parquet(path, index=False)
        }

        writer_func = writers.get(extension)
        if writer_func:
            try:
                writer_func(file_path)
                print(f"Data written to {file_path}")
            except Exception as e:
                raise IOError(f"Error writing file to {file_path}: {e}")
        else:
            raise ValueError(f"Unsupported file extension: {extension}")
        
class PostgresDataHandler(BaseDataHandler):
    """Handles reading and writing data to a PostgreSQL database."""

    def _init_(self):
        self.postgres = PostgreSQLDB()
        self.engine, self.session = self.postgres.connect()

    def _get_postgres_type(self, series: pd.Series) -> str:
        """
        Maps a Pandas Series dtype to a PostgreSQL data type.

        Args:
            series (pd.Series): The Pandas Series to map.

        Returns:
            str: The PostgreSQL data type.
        """
        type_mapping = {
            'object': 'TEXT',
            'int64': 'BIGINT',
            'int32': 'INT',
            'float64': 'DOUBLE PRECISION',
            'float32': 'FLOAT',
            'datetime64[ns]': 'TIMESTAMP'
        }

        series_dtype = str(series.dtype)
        return type_mapping.get(series_dtype, 'TEXT')


    def _create_table(self, table_name: str, columns_info: str) -> None:
        """
        Creates a PostgreSQL table if it does not exist.

        Args:
            table_name (str): The name of the table.
            columns_info (str): The columns and their data types.

        Returns:
            None
        """
        create_table_query = f"CREATE TABLE IF NOT EXISTS {table_name} ({columns_info})"
        try:
            self.postgres.execute_query(text(create_table_query))
            print(f"Table created successfully: {table_name}")
        except Exception as e:
            raise RuntimeError(f"Failed to create table {table_name}: {e}")

    def write(self, data: pd.DataFrame, table_name: str) -> None:
        """
        Writes data to a PostgreSQL table.

        Args:
            data (pd.DataFrame): The DataFrame to write.
            table_name (str): The name of the PostgreSQL table.

        Returns:
            None
        """
        try:
            column_types = {column: self._get_postgres_type(data[column]) for column in data.columns}
            columns_info = ', '.join([f"{col} {col_type}" for col, col_type in column_types.items()])
            self._create_table(table_name, columns_info)
            data.to_sql(table_name, con=self.engine, if_exists='append', index=False)
            print(f"Successfully written DataFrame to PostgreSQL table: {table_name}")
        except Exception as e:
            raise RuntimeError(f"Failed to write DataFrame to PostgreSQL table {table_name}: {e}")
        finally:
            self.postgres.disconnect()

    def read(self, table_name: str) -> pd.DataFrame:
        """
        Reads data from a PostgreSQL table.

        Args:
            table_name (str): The name of the table to read.

        Returns:
            pd.DataFrame: The DataFrame containing the read data.
        """
        try:
            query = f"SELECT * FROM {table_name}"
            result = self.postgres.execute_query(query)
            data = result.fetchall()
            columns = result.keys()
            return pd.DataFrame(data, columns=columns)
        except Exception as e:
            raise RuntimeError(f"Failed to read data from PostgreSQL table {table_name}: {e}")

class MinIODataHandler(BaseDataHandler):
    """Handles reading and writing data to MinIO object storage."""

    def _init_(self):
        self.minio = MinioClient()
        self.client = self.minio.connect()

    def _upload_file(self, bucket_name: str, file_path: str, object_name: str) -> None:
        """
        Uploads a file to MinIO.

        Args:
            bucket_name (str): The name of the MinIO bucket.
            file_path (str): The path of the file to upload.
            object_name (str): The object name in MinIO.

        Returns:
            None
        """
        try:
            with open(file_path, "rb") as file_data:
                self.client.put_object(bucket_name, f"{object_name}.{file_path.split('.')[-1]}", file_data, length=os.path.getsize(file_path))
                print(f"Uploaded {file_path} to MinIO")
        except Exception as e:
            raise RuntimeError(f"Error uploading file to MinIO: {e}")

    def _upload_files_in_folder(self, directory_path: str, bucket_name: str, object_name: str) -> None:
        """
        Uploads all files in a folder to MinIO.

        Args:
            directory_path (str): The path of the directory containing files to upload.
            bucket_name (str): The name of the MinIO bucket.
            object_name (str): The object name prefix in MinIO.

        Returns:
            None
        """
        if not os.path.isdir(directory_path):
            raise NotADirectoryError(f"Directory does not exist: {directory_path}")

        for file_name in os.listdir(directory_path):
            file_path = os.path.join(directory_path, file_name)
            if os.path.isfile(file_path):
                self._upload_file(bucket_name, file_path, f"{object_name}/{file_name}")
            else:
                print(f"Skipped non-file item: {file_name}")

    def write(self, path: str, bucket_name: str, object_name: str) -> None:
        """
        Writes data to MinIO, either a single file or all files in a directory.

        Args:
            path (str): The path of the file or directory to upload.
            bucket_name (str): The name of the MinIO bucket.
            object_name (str): The object name or prefix in MinIO.

        Returns:
            None
        """
        if os.path.isfile(path):
            self._upload_file(bucket_name, path, object_name)
        elif os.path.isdir(path):
            self._upload_files_in_folder(path, bucket_name, object_name)
        else:
            raise ValueError("Invalid path provided.")

    def read(self, bucket_name: str, destination_dir: str, object_name: str = None, object_prefix: str = None, multiple: bool = False) -> bool:
        """
        Reads data from MinIO, either a single file or all files with a prefix.

        Args:
            bucket_name (str): The name of the MinIO bucket.
            destination_dir (str): The directory to save downloaded files.
            object_name (str): The name of the object to download (if single file).
            object_prefix (str): The prefix of objects to download (if multiple files).
            multiple (bool): Whether to download multiple files.

        Returns:
            bool: True if download is successful, False otherwise.
        """
        try:
            if multiple:
                objects = self.client.list_objects(bucket_name, prefix=object_prefix, recursive=True)
                for obj in objects:
                    if obj.object_name.endswith('/'):
                        continue  # Skip directories
                    file_name = obj.object_name.lstrip('/')
                    local_file_path = os.path.join(destination_dir, file_name)
                    os.makedirs(os.path.dirname(local_file_path), exist_ok=True)
                    self.client.fget_object(bucket_name, obj.object_name, local_file_path)
                    print(f"Downloaded {obj.object_name} to {local_file_path}")
            else:
                local_file_path = os.path.join(destination_dir, object_name)
                self.client.fget_object(bucket_name, object_name, local_file_path)
                print(f"Downloaded {object_name} to {destination_dir}")

            return True
        except Exception as e:
<<<<<<< HEAD
            raise RuntimeError(f"Error downloading from MinIO: {e}")
        
class S3DataHandler(BaseDataHandler):
    """Handles reading and writing data to AWS S3."""

    def __init__(self):
        self.aws_client = AWSClient()
        self.s3 = self.aws_client.connect()

    def _upload_file(self, bucket_name: str, file_path: str, object_name: str) -> None:
        """
        Uploads a file to S3.

        Args:
            bucket_name (str): The name of the S3 bucket.
            file_path (str): The path of the file to upload.
            object_name (str): The object name in S3.

        Returns:
            None
        """
        try:
            self.s3.upload_file(file_path, bucket_name, f"{object_name}.{file_path.split('.')[-1]}")
            print(f"Uploaded {file_path} to S3 bucket {bucket_name} as {object_name}")
        except FileNotFoundError:
            raise RuntimeError(f"File {file_path} was not found.")
        except NoCredentialsError:
            raise RuntimeError("AWS credentials not available.")
        except Exception as e:
            raise RuntimeError(f"Error uploading file to S3: {e}")

    def _upload_files_in_folder(self, directory_path: str, bucket_name: str, object_name: str) -> None:
        """
        Uploads all files in a folder to S3.

        Args:
            directory_path (str): The path of the directory containing files to upload.
            bucket_name (str): The name of the S3 bucket.
            object_name (str): The object name prefix in S3.

        Returns:
            None
        """
        if not os.path.isdir(directory_path):
            raise NotADirectoryError(f"Directory does not exist: {directory_path}")

        for file_name in os.listdir(directory_path):
            file_path = os.path.join(directory_path, file_name)
            if os.path.isfile(file_path):
                self._upload_file(bucket_name, file_path, f"{object_name}/{file_name}")
            else:
                print(f"Skipped non-file item: {file_name}")

    def write(self, path: str, bucket_name: str, object_name: str) -> None:
        """
        Writes data to S3, either a single file or all files in a directory.

        Args:
            path (str): The path of the file or directory to upload.
            bucket_name (str): The name of the S3 bucket.
            object_name (str): The object name or prefix in S3.

        Returns:
            None
        """
        if os.path.isfile(path):
            self._upload_file(bucket_name, path, object_name)
        elif os.path.isdir(path):
            self._upload_files_in_folder(path, bucket_name, object_name)
        else:
            raise ValueError("Invalid path provided.")

    def read(self, bucket_name: str, destination_dir: str, object_name: str = None, object_prefix: str = None, multiple: bool = False) -> bool:
        """
        Reads data from S3, either a single file or all files with a prefix.

        Args:
            bucket_name (str): The name of the S3 bucket.
            destination_dir (str): The directory to save downloaded files.
            object_name (str): The name of the object to download (if single file).
            object_prefix (str): The prefix of objects to download (if multiple files).
            multiple (bool): Whether to download multiple files.

        Returns:
            bool: True if download is successful, False otherwise.
        """
        try:
            if multiple:
                paginator = self.s3.get_paginator('list_objects_v2')
                for page in paginator.paginate(Bucket=bucket_name, Prefix=object_prefix):
                    for obj in page.get('Contents', []):
                        file_name = obj['Key']
                        local_file_path = os.path.join(destination_dir, file_name)
                        os.makedirs(os.path.dirname(local_file_path), exist_ok=True)
                        self.s3.download_file(bucket_name, file_name, local_file_path)
                        print(f"Downloaded {file_name} to {local_file_path}")
            else:
                local_file_path = os.path.join(destination_dir, object_name)
                self.s3.download_file(bucket_name, object_name, local_file_path)
                print(f"Downloaded {object_name} to {destination_dir}")

            return True
        except NoCredentialsError:
            raise RuntimeError("AWS credentials not available.")
        except Exception as e:
            raise RuntimeError(f"Error downloading from S3: {e}")
=======
            raise RuntimeError(f"Error downloading from MinIO: {e}")
>>>>>>> 6a013025
<|MERGE_RESOLUTION|>--- conflicted
+++ resolved
@@ -285,7 +285,6 @@
 
             return True
         except Exception as e:
-<<<<<<< HEAD
             raise RuntimeError(f"Error downloading from MinIO: {e}")
         
 class S3DataHandler(BaseDataHandler):
@@ -391,7 +390,4 @@
         except NoCredentialsError:
             raise RuntimeError("AWS credentials not available.")
         except Exception as e:
-            raise RuntimeError(f"Error downloading from S3: {e}")
-=======
-            raise RuntimeError(f"Error downloading from MinIO: {e}")
->>>>>>> 6a013025
+            raise RuntimeError(f"Error downloading from S3: {e}")